/*
* Software License Agreement (BSD License)
* Copyright (c) 2013, Georgia Institute of Technology
* All rights reserved.
*
* Redistribution and use in source and binary forms, with or without
* modification, are permitted provided that the following conditions are met:
*
* 1. Redistributions of source code must retain the above copyright notice, this
* list of conditions and the following disclaimer.
* 2. Redistributions in binary form must reproduce the above copyright notice,
* this list of conditions and the following disclaimer in the documentation
* and/or other materials provided with the distribution.
*
* THIS SOFTWARE IS PROVIDED BY THE COPYRIGHT HOLDERS AND CONTRIBUTORS "AS IS"
* AND ANY EXPRESS OR IMPLIED WARRANTIES, INCLUDING, BUT NOT LIMITED TO, THE
* IMPLIED WARRANTIES OF MERCHANTABILITY AND FITNESS FOR A PARTICULAR PURPOSE ARE
* DISCLAIMED. IN NO EVENT SHALL THE COPYRIGHT OWNER OR CONTRIBUTORS BE LIABLE
* FOR ANY DIRECT, INDIRECT, INCIDENTAL, SPECIAL, EXEMPLARY, OR CONSEQUENTIAL
* DAMAGES (INCLUDING, BUT NOT LIMITED TO, PROCUREMENT OF SUBSTITUTE GOODS OR
* SERVICES; LOSS OF USE, DATA, OR PROFITS; OR BUSINESS INTERRUPTION) HOWEVER
* CAUSED AND ON ANY THEORY OF LIABILITY, WHETHER IN CONTRACT, STRICT LIABILITY,
* OR TORT (INCLUDING NEGLIGENCE OR OTHERWISE) ARISING IN ANY WAY OUT OF THE USE
* OF THIS SOFTWARE, EVEN IF ADVISED OF THE POSSIBILITY OF SUCH DAMAGE.
*/
/**********************************************
 * @file mppi_controller.cu
 * @author Grady Williams <gradyrw@gmail.com>
 * @date May 24, 2017
 * @copyright 2017 Georgia Institute of Technology
 * @brief Implementation of the mppi_controller class.
 ***********************************************/

/******************************************************************************
//MPPI Kernel Implementations and helper launch files
*******************************************************************************/

#define BLOCKSIZE_X MPPIController<DYNAMICS_T, COSTS_T, ROLLOUTS, BDIM_X, BDIM_Y>::BLOCKSIZE_X
#define BLOCKSIZE_Y MPPIController<DYNAMICS_T, COSTS_T, ROLLOUTS, BDIM_X, BDIM_Y>::BLOCKSIZE_Y
#define BLOCKSIZE_WRX MPPIController<DYNAMICS_T, COSTS_T, ROLLOUTS, BDIM_X, BDIM_Y>::BLOCKSIZE_WRX
#define STATE_DIM DYNAMICS_T::STATE_DIM
#define CONTROL_DIM DYNAMICS_T::CONTROL_DIM
#define SHARED_MEM_REQUEST_GRD DYNAMICS_T::SHARED_MEM_REQUEST_GRD
#define SHARED_MEM_REQUEST_BLK DYNAMICS_T::SHARED_MEM_REQUEST_BLK
#define NUM_ROLLOUTS MPPIController<DYNAMICS_T, COSTS_T, ROLLOUTS, BDIM_X, BDIM_Y>::NUM_ROLLOUTS

/**
 * The rollout kernel that mutates a given trajectory to generate new trajectories
 *
 * @param num_timesteps The number of timesteps to simulate each trajectory for
 * @param state_d A pointer to an array holding the initial vehicle state
 * @param U_d The control sequence to use as a starting point for generating
 *            all new control sequences. The new sequences will be generated
 *            by adding slight deviations to this one.
 * @param du_d An array of random values of size 
 *             NUM_ROLLOUTS*numTimesteps_*CONTROL_DIM, used in conjunction 
 *             with nu_d to create new control sequences from U_d.
 *             This will be overwritten with the generated paths.
 * @param nu_d A pointer to an array of the same length as the number of state
 *             variables, where each value in the array represents the 
 *             exploration variance, with 0 being no variance (ie. don't explore
 *             a given dimension of the control space at all)
 * @param costs_d A pointer to an array that will be populated with the cost
 *                of each control sequence / trajectory
 * @param dynamics_model The dynamics model to use to simulate changes to 
 *                       vehicle state from given control inputs
 * @param mppi_costs The costs model that gives a cost for a given vehicle state
 * @param opt_delay The index of the first control in the sequence to modify.
 *                  Setting this to some value `n` means that the first `n` 
 *                  values in all the generated control sequences will be the same
 */
template<class DYNAMICS_T, class COSTS_T, int ROLLOUTS, int BDIM_X, int BDIM_Y>
__global__ void rolloutKernel(int num_timesteps, float* state_d, float* U_d, float* du_d, float* nu_d, 
                              float* costs_d, DYNAMICS_T dynamics_model, COSTS_T mppi_costs, 
                              int opt_delay)
{
  int i,j;
  int tdx = threadIdx.x;
  int tdy = threadIdx.y;
  int bdx = blockIdx.x;

  //Initialize the local state, controls, and noise
  float* s;
  float* s_der;
  float* u;
  float* nu;
  float* du;
  int* crash;

  //Create shared arrays for holding state and control data.
  __shared__ float state_shared[BLOCKSIZE_X*STATE_DIM];
  __shared__ float state_der_shared[BLOCKSIZE_X*STATE_DIM];
  __shared__ float control_shared[BLOCKSIZE_X*CONTROL_DIM];
  __shared__ float control_var_shared[BLOCKSIZE_X*CONTROL_DIM];
  __shared__ float exploration_variance[BLOCKSIZE_X*CONTROL_DIM];
  __shared__ int crash_status[BLOCKSIZE_X];
  //Create a shared array for the dynamics model to use
  __shared__ float theta[SHARED_MEM_REQUEST_GRD + SHARED_MEM_REQUEST_BLK*BLOCKSIZE_X];

  //Initialize trajectory cost
  float running_cost = 0;

  //Initialize the dynamics model.
  dynamics_model.cudaInit(theta);

  int global_idx = BLOCKSIZE_X*bdx + tdx;
  if (global_idx < NUM_ROLLOUTS) {
    //Portion of the shared array belonging to each x-thread index.
    s = &state_shared[tdx*STATE_DIM];
    s_der = &state_der_shared[tdx*STATE_DIM];
    u = &control_shared[tdx*CONTROL_DIM];
    du = &control_var_shared[tdx*CONTROL_DIM];
    nu = &exploration_variance[tdx*CONTROL_DIM];
    crash = &crash_status[tdx];
    //Load the initial state, nu, and zero the noise
    for (i = tdy; i < STATE_DIM; i+= blockDim.y) { // TODO: why increase i by blockDim.y
      s[i] = state_d[i];
      s_der[i] = 0;
    }
    //Load nu
    for (i = tdy; i < CONTROL_DIM; i+= blockDim.y) {
      u[i] = 0;
      du[i] = 0;
      nu[i] = nu_d[i];
    }
    crash[0] = 0;
  }
  __syncthreads();
  /*<----Start of simulation loop-----> */
  for (i = 0; i < num_timesteps; i++) {
    if (global_idx < NUM_ROLLOUTS) {
      for (j = tdy; j < CONTROL_DIM; j+= blockDim.y) {
        int control_variance_index = CONTROL_DIM*num_timesteps*(BLOCKSIZE_X*bdx + tdx) + i*CONTROL_DIM + j;

        //Noise free rollout
        if (global_idx == 0 || i < opt_delay) { //Don't optimize variables that are already being executed
          // Use the exact trajectory given with no modification
          du[j] = 0.0;
          u[j] = U_d[i*CONTROL_DIM + j];
        }
        else if (global_idx >= .99*NUM_ROLLOUTS) {
          // For the last 1% of trajectories, generate them totally randomly
          du[j] = du_d[control_variance_index] * nu[j];
          u[j] = du[j];
        }
        else {
          // Take a random number in [0,1] from du_d, multiply by the 
          // exploration variance from nu, and add it to the current controls 
          // given
          du[j] = du_d[control_variance_index] * nu[j];
          u[j] = U_d[i*CONTROL_DIM + j] + du[j];
        }
        du_d[control_variance_index] = u[j];
      }
    }
    __syncthreads();
    if (tdy == 0 && global_idx < NUM_ROLLOUTS){
       dynamics_model.enforceConstraints(s, u);
    }
    __syncthreads();
    //Compute the cost of the being in the current state
    if (tdy == 0 && global_idx < NUM_ROLLOUTS && i > 0 && crash[0] > -1) {
      //Running average formula
      running_cost += (mppi_costs.computeCost(s, u, du, nu, crash, i) - running_cost)/(1.0*i);
    }
    //Compute the dynamics
    if (global_idx < NUM_ROLLOUTS){
      dynamics_model.computeStateDeriv(s, u, s_der, theta);
    }
    __syncthreads();
    //Update the state
    if (global_idx < NUM_ROLLOUTS){
      dynamics_model.incrementState(s, s_der);
    }
    //Check to see if the rollout will result in a (physical) crash.
    if (tdy == 0 && global_idx < NUM_ROLLOUTS) {
      mppi_costs.getCrash(s, crash);
    }
  }
  /* <------- End of the simulation loop ----------> */
  if (global_idx < NUM_ROLLOUTS && tdy == 0) {   //Write cost results back to global memory.
    costs_d[(BLOCKSIZE_X)*bdx + tdx] = running_cost + mppi_costs.terminalCost(s);
  }
}

/**
 * Normalizes and rescales costs to an exponential curve
 *
 * @param state_costs_d A pointer to an array of costs to modify
 * @param gamma Constant in output=exp(-gamma*normalized_input)
 * @param baseline The value to subtract from all costs before re-scaling
 */
template<class DYNAMICS_T, class COSTS_T, int ROLLOUTS, int BDIM_X, int BDIM_Y>
__global__ void normExpKernel(float* state_costs_d, float gamma, float baseline)
{
  int tdx = threadIdx.x;
  int bdx = blockIdx.x;
  if (BLOCKSIZE_X*bdx + tdx < NUM_ROLLOUTS) {
    float cost2go = 0;
    cost2go = state_costs_d[BLOCKSIZE_X*bdx + tdx] - baseline;
    state_costs_d[BLOCKSIZE_X*bdx + tdx] = exp(-gamma*cost2go);
  }
}

/**
 * Computes the cost-weighted average of all the given trajectories
 * 
 * @param states_d The costs for each state in each trajectory
 * @param du_d The trajectories to take the cost weighted average of. Will be
 *             overwritten with the final cost weighted average trajectory.
 * @param nu_d A pointer to an array of the same length as the number of state
 *             variables, where each value in the array represents the 
 *             exploration variance, with 0 being no variance (ie. don't explore
 *             a given dimension of the control space at all).
 *             (unused in this function??)
 * @param normalizer The sum of costs of all trajectories
 * @param num_timesteps The number of steps in each trajectory
 */
template<class DYNAMICS_T, class COSTS_T, int ROLLOUTS, int BDIM_X, int BDIM_Y>
__global__ void weightedReductionKernel(float* states_d, float* du_d, float* nu_d, 
                                        float normalizer, int num_timesteps)
{
  int tdx = threadIdx.x;
  int bdx = blockIdx.x;

  __shared__ float u_system[STATE_DIM*((NUM_ROLLOUTS-1)/BLOCKSIZE_WRX + 1)];
  int stride = BLOCKSIZE_WRX;

  float u[CONTROL_DIM];

  int i,j;
  for (i = 0; i < CONTROL_DIM; i++) {
    u[i] = 0;
  }

  for (j = 0; j < CONTROL_DIM; j++) {
    u_system[tdx*CONTROL_DIM + j] = 0;
  }
  __syncthreads();

  if (BLOCKSIZE_WRX*tdx < NUM_ROLLOUTS) {
    float weight = 0;
    for (i = 0; i < stride; i++) {
      if (stride*tdx + i < NUM_ROLLOUTS) {
        weight = states_d[stride*tdx + i]/normalizer;
        for (j = 0; j < CONTROL_DIM; j++) {
          u[j] = du_d[(stride*tdx + i)*(num_timesteps*CONTROL_DIM) + bdx*CONTROL_DIM + j];
          u_system[tdx*CONTROL_DIM + j] += weight*u[j];
        }
      }
    }
  }
  __syncthreads();
  if (tdx == 0 && bdx < num_timesteps) {
    for (i = 0; i < CONTROL_DIM; i++) {
      u[i] = 0;
    }
    for (i = 0; i < (NUM_ROLLOUTS-1)/BLOCKSIZE_WRX + 1; i++) {
      for (j = 0; j < CONTROL_DIM; j++) {
        u[j] += u_system[CONTROL_DIM*i + j];
      }
    }
    for (i = 0; i < CONTROL_DIM; i++) {
      du_d[CONTROL_DIM*bdx + i] = u[i];
    }
  }
}

template<class DYNAMICS_T, class COSTS_T, int ROLLOUTS, int BDIM_X, int BDIM_Y>
void launchRolloutKernel(int num_timesteps, float* state_d, float* U_d, float* du_d, float* nu_d, 
                         float* costs_d, DYNAMICS_T *dynamics_model, COSTS_T *mppi_costs, 
                         int opt_delay, cudaStream_t stream)
{
  const int GRIDSIZE_X = (NUM_ROLLOUTS-1)/BLOCKSIZE_X + 1;
  //transferMemToConst(dynamics_model.theta_d_);
  dim3 dimBlock(BLOCKSIZE_X, BLOCKSIZE_Y, 1);
  dim3 dimGrid(GRIDSIZE_X, 1, 1);
  //printf("%d \n", sizeof(DYNAMICS_T));
  //int dev;
  //cudaGetDevice(&dev);
  //printf("Device: %d \n", dev);
  //HANDLE_ERROR(cudaMemPrefetchAsync(dynamics_model, sizeof(DYNAMICS_T), dev, stream) );
  //HANDLE_ERROR(cudaMemPrefetchAsync(dynamics_model->control_rngs_d_, 2*sizeof(float2), dev, stream) );
  rolloutKernel<DYNAMICS_T, COSTS_T, ROLLOUTS, BDIM_X, BDIM_Y><<<dimGrid, dimBlock, 0, stream>>>(num_timesteps, state_d, U_d, 
    du_d, nu_d, costs_d, *dynamics_model, *mppi_costs, opt_delay);
}

template<class DYNAMICS_T, class COSTS_T, int ROLLOUTS, int BDIM_X, int BDIM_Y>
void launchNormExpKernel(float* costs_d, float gamma, float baseline, cudaStream_t stream)
{
  dim3 dimBlock(BLOCKSIZE_X, 1, 1);
  dim3 dimGrid((NUM_ROLLOUTS-1)/BLOCKSIZE_X + 1, 1, 1);
  normExpKernel<DYNAMICS_T, COSTS_T, ROLLOUTS, BDIM_X, BDIM_Y><<<dimGrid, dimBlock, 0, stream>>>(costs_d, gamma, baseline);
}

//Launches the multiplication and reduction kernel
template<class DYNAMICS_T, class COSTS_T, int ROLLOUTS, int BDIM_X, int BDIM_Y>
void launchWeightedReductionKernel(float* state_costs_d, float* du_d, float* nu_d, 
                                  float normalizer, int num_timesteps, cudaStream_t stream)
{
    dim3 dimBlock((NUM_ROLLOUTS-1)/BLOCKSIZE_WRX + 1, 1, 1);
    dim3 dimGrid(num_timesteps, 1, 1);
    weightedReductionKernel<DYNAMICS_T, COSTS_T, ROLLOUTS, BDIM_X, BDIM_Y><<<dimGrid, dimBlock, 0, stream>>>(state_costs_d, du_d, nu_d, normalizer, num_timesteps);
}

#undef BLOCKSIZE_X
#undef BLOCKSIZE_Y
#undef BLOCKSIZE_WRX
#undef STATE_DIM
#undef CONTROL_DIM
#undef SHARED_MEM_REQUEST_GRD
#undef SHARED_MEM_REQUEST_BLK
#undef NUM_ROLLOUTS


/******************************************************************************************************************
MPPI Controller implementation
*******************************************************************************************************************/

template<class DYNAMICS_T, class COSTS_T, int ROLLOUTS, int BDIM_X, int BDIM_Y>
MPPIController<DYNAMICS_T, COSTS_T, ROLLOUTS, BDIM_X, BDIM_Y>::MPPIController(DYNAMICS_T* model, COSTS_T* costs, 
                                                                              int num_timesteps, int hz, float gamma, 
                                                                              float* exploration_var, float* init_u, 
                                                                              int num_optimization_iters, int opt_stride,
                                                                              cudaStream_t stream)
{
  //Initialize internal classes which use the CUDA API.
  model_ = model;
  costs_ = costs;
  curandCreateGenerator(&gen_, CURAND_RNG_PSEUDO_DEFAULT);
  curandSetPseudoRandomGeneratorSeed(gen_, 1234ULL);

  //Set the CUDA stream, and attach unified memory to the particular stream.
  //This must be done AFTER all internal classes that use unified memory are initialized (cost and model)
  setCudaStream(stream);

  //Initialize parameters, including the number of rollouts and timesteps
  hz_ = hz;
  numTimesteps_ = num_timesteps;
  optimizationStride_ = opt_stride;
  gamma_ = gamma;
  num_iters_ = num_optimization_iters;

  //Initialize host vectors
  nu_.assign(exploration_var, exploration_var + CONTROL_DIM);
  init_u_.assign(init_u, init_u + CONTROL_DIM);
  control_hist_.assign(2*CONTROL_DIM, 0);
  state_solution_.assign(numTimesteps_*STATE_DIM, 0);
  control_solution_.assign(numTimesteps_*CONTROL_DIM, 0);
  du_.resize(numTimesteps_*CONTROL_DIM);
  U_.resize(numTimesteps_*CONTROL_DIM);
  traj_costs_.resize(NUM_ROLLOUTS);

  //Allocate memory on the device.
  allocateCudaMem();
  //Transfer exploration variance to device.
  HANDLE_ERROR(cudaMemcpyAsync(nu_d_, nu_.data(), CONTROL_DIM*sizeof(float), cudaMemcpyHostToDevice, stream_));
  //Get the parameters for the control input and initialize the sequence.
  initDDP();
  resetControls();
  //Make sure all cuda operations have finished.
  cudaStreamSynchronize(stream_);
}

template<class DYNAMICS_T, class COSTS_T, int ROLLOUTS, int BDIM_X, int BDIM_Y>
MPPIController<DYNAMICS_T, COSTS_T, ROLLOUTS, BDIM_X, BDIM_Y>::~MPPIController()
{}

template<class DYNAMICS_T, class COSTS_T, int ROLLOUTS, int BDIM_X, int BDIM_Y>
void MPPIController<DYNAMICS_T, COSTS_T, ROLLOUTS, BDIM_X, BDIM_Y>::setCudaStream(cudaStream_t stream)
{
  //Set the CUDA stream and attach unified memory in object to that stream
  stream_ = stream;
  model_->bindToStream(stream_);
  costs_->bindToStream(stream_);
  curandSetStream(gen_, stream_);
} 

template<class DYNAMICS_T, class COSTS_T, int ROLLOUTS, int BDIM_X, int BDIM_Y>
void MPPIController<DYNAMICS_T, COSTS_T, ROLLOUTS, BDIM_X, BDIM_Y>::allocateCudaMem()
{
  HANDLE_ERROR( cudaMalloc((void**)&state_d_, STATE_DIM*sizeof(float)));
  HANDLE_ERROR( cudaMalloc((void**)&nu_d_, STATE_DIM*sizeof(float)));
  HANDLE_ERROR( cudaMalloc((void**)&traj_costs_d_, NUM_ROLLOUTS*sizeof(float)));
  HANDLE_ERROR( cudaMalloc((void**)&U_d_, CONTROL_DIM*numTimesteps_*sizeof(float)));
  HANDLE_ERROR( cudaMalloc((void**)&du_d_, NUM_ROLLOUTS*numTimesteps_*CONTROL_DIM*sizeof(float)));
}

template<class DYNAMICS_T, class COSTS_T, int ROLLOUTS, int BDIM_X, int BDIM_Y>
void MPPIController<DYNAMICS_T, COSTS_T, ROLLOUTS, BDIM_X, BDIM_Y>::deallocateCudaMem(){
  cudaFree(state_d_);
  cudaFree(nu_d_);
  cudaFree(traj_costs_d_);
  cudaFree(U_d_);
  cudaFree(du_d_);
  //Free cuda memory used by the model and costs.
  model_->freeCudaMem();
  costs_->freeCudaMem();
  cudaStreamDestroy(stream_);
}

template<class DYNAMICS_T, class COSTS_T, int ROLLOUTS, int BDIM_X, int BDIM_Y>
void MPPIController<DYNAMICS_T, COSTS_T, ROLLOUTS, BDIM_X, BDIM_Y>::initDDP()
{
  util::DefaultLogger logger;
  bool verbose = false;
  ddp_model_ = new ModelWrapperDDP<DYNAMICS_T>(model_);
  ddp_solver_ = new DDP<ModelWrapperDDP<DYNAMICS_T>>(1.0/hz_, numTimesteps_, 1, &logger, verbose);

  Q_.setIdentity();
  Q_.diagonal() << 0.5, 0.5, 0.25, 0.0, 0.05, 0.01, 0.01;

  Qf_.setIdentity();
  Qf_.diagonal() << 0.0, 0.0, 0.0, 0.0, 0.0, 0.0, 0.0;

  R_.setIdentity();
  R_.diagonal() << 10.0, 10.0;

  U_MIN_ << model_->control_rngs_[0].x, model_->control_rngs_[1].x;
  U_MAX_ << model_->control_rngs_[0].y, model_->control_rngs_[1].y;
  
  //Define the running and terminal cost
  run_cost_ = new TrackingCostDDP<ModelWrapperDDP<DYNAMICS_T>>(Q_, R_, numTimesteps_);
  terminal_cost_ = new TrackingTerminalCost<ModelWrapperDDP<DYNAMICS_T>>(Qf_);
}

template<class DYNAMICS_T, class COSTS_T, int ROLLOUTS, int BDIM_X, int BDIM_Y>
void MPPIController<DYNAMICS_T, COSTS_T, ROLLOUTS, BDIM_X, BDIM_Y>::computeFeedbackGains(Eigen::MatrixXf state)
{
  Eigen::MatrixXf control_traj = Eigen::MatrixXf::Zero(CONTROL_DIM, numTimesteps_);
  for (int t = 0; t < numTimesteps_; t++){
    for (int i = 0; i < CONTROL_DIM; i++){
      control_traj(i,t) = control_solution_[CONTROL_DIM*t + i];
    }
  }
  run_cost_->setTargets(state_solution_.data(), control_solution_.data(), numTimesteps_);
  terminal_cost_->xf = run_cost_->traj_target_x_.col(numTimesteps_ - 1);
  result_ = ddp_solver_->run(state, control_traj, *ddp_model_, *run_cost_, *terminal_cost_, U_MIN_, U_MAX_);
}

template<class DYNAMICS_T, class COSTS_T, int ROLLOUTS, int BDIM_X, int BDIM_Y>
OptimizerResult<ModelWrapperDDP<DYNAMICS_T>> MPPIController<DYNAMICS_T, COSTS_T, ROLLOUTS, BDIM_X, BDIM_Y>::getFeedbackGains()
{
  return result_;
}

template<class DYNAMICS_T, class COSTS_T, int ROLLOUTS, int BDIM_X, int BDIM_Y>
void MPPIController<DYNAMICS_T, COSTS_T, ROLLOUTS, BDIM_X, BDIM_Y>::resetControls()
{
  int i,j;
  //Set all the control values to their initial settings.
  for (i = 0; i < numTimesteps_; i++) {
    for (j = 0; j < CONTROL_DIM; j++) {
      U_[i*CONTROL_DIM + j] = init_u_[j];
    }
  }
}

template<class DYNAMICS_T, class COSTS_T, int ROLLOUTS, int BDIM_X, int BDIM_Y>
void MPPIController<DYNAMICS_T, COSTS_T, ROLLOUTS, BDIM_X, BDIM_Y>::cutThrottle()
{
  costs_->params_.desired_speed = 0.0;
  model_->control_rngs_[1].y = 0.0; //Max throttle to zero
  costs_->paramsToDevice();
  model_->paramsToDevice();
}

template<class DYNAMICS_T, class COSTS_T, int ROLLOUTS, int BDIM_X, int BDIM_Y>
void MPPIController<DYNAMICS_T, COSTS_T, ROLLOUTS, BDIM_X, BDIM_Y>::savitskyGolay()
{
  int i,j;
  Eigen::MatrixXf filter(1,5);
  Eigen::MatrixXf U_smoothed = Eigen::MatrixXf::Zero(8 + numTimesteps_, CONTROL_DIM);

  filter << -3, 12, 17, 12, -3;
  filter /= 35.0;
  for (i = 0; i < numTimesteps_ + 4; i++){
    if (i < 2) {
      for (j = 0; j < CONTROL_DIM; j++){
        U_smoothed(i, j) = control_hist_[CONTROL_DIM*i + j];
      }
    }
    else if (i < numTimesteps_ + 2) {
      for (j = 0; j < CONTROL_DIM; j++){
        U_smoothed(i,j) = U_[CONTROL_DIM*(i - 2) + j];
      }
    }
    else{
      for (j = 0; j < CONTROL_DIM; j++) {
        U_smoothed(i, j) = U_[CONTROL_DIM*(numTimesteps_ - 1) + j];
      }
    }
  }
  for (i = 0; i < numTimesteps_; i++){
    for (j = 0; j < CONTROL_DIM; j++){
      U_[CONTROL_DIM*i + j] = (filter*U_smoothed.block<5,1>(i,j))(0,0);
    }
  }
}

template<class DYNAMICS_T, class COSTS_T, int ROLLOUTS, int BDIM_X, int BDIM_Y>
void MPPIController<DYNAMICS_T, COSTS_T, ROLLOUTS, BDIM_X, BDIM_Y>::computeNominalTraj(Eigen::Matrix<float, STATE_DIM, 1> state)
{
  int i,j;
  Eigen::MatrixXf s(7,1);
  Eigen::MatrixXf u(2,1);
  s = state;
  for (i = 0; i < numTimesteps_; i++){
    for (j = 0; j < STATE_DIM; j++){
      //Set the current state solution
      state_solution_[i*STATE_DIM + j] = s(j);
    }
    u << U_[2*i], U_[2*i + 1];
    model_->updateState(s,u);
    //Set current control solution after clamping
    control_solution_[2*i] = u(0);
    control_solution_[2*i + 1] = u(1);
  }
}

template<class DYNAMICS_T, class COSTS_T, int ROLLOUTS, int BDIM_X, int BDIM_Y>
void MPPIController<DYNAMICS_T, COSTS_T, ROLLOUTS, BDIM_X, BDIM_Y>::slideControlAndStateSeq(int stride){
  slideControlSeq(stride);
  slideStateSeq(stride);
}

template<class DYNAMICS_T, class COSTS_T, int ROLLOUTS, int BDIM_X, int BDIM_Y>
void MPPIController<DYNAMICS_T, COSTS_T, ROLLOUTS, BDIM_X, BDIM_Y>::slideControlSeq(int stride){
  //Slide the control sequence down by stride
  if (stride == 1){
    control_hist_[0] = control_hist_[2];
    control_hist_[1] = control_hist_[3];
    control_hist_[2] = U_[0];
    control_hist_[3] = U_[1];
  }
  else{
    int t = stride - 2;
    for (int i = 0; i < 4; i++){
      control_hist_[i] = U_[t + i];
    }
  }

  for (int i = 0; i < numTimesteps_- stride; i++) {
    for (int j = 0; j < CONTROL_DIM; j++) {
      U_[i*CONTROL_DIM + j] = U_[(i+stride)*CONTROL_DIM + j];
    }
  }
  //Initialize new controls to the init_u_ variable.
  for (int j = 1; j <= stride; j++) {
    for (int i = 0; i < CONTROL_DIM; i++){
      U_[(numTimesteps_ - j)*CONTROL_DIM + i] = init_u_[i];
    }
  }
}


// TODO: rename to slideControlAndStateSeq
// TODO: refactor into calls to two functions
template<class DYNAMICS_T, class COSTS_T, int ROLLOUTS, int BDIM_X, int BDIM_Y>
void MPPIController<DYNAMICS_T, COSTS_T, ROLLOUTS, BDIM_X, BDIM_Y>::slideStateSeq(int stride)
{
  // Slide the state sequence down by stride
  for (int i = 0; i < numTimesteps_- stride; i++) {
    for (int j = 0; j < STATE_DIM; j++) {
      state_solution_[i*STATE_DIM + j] = state_solution_[(i+stride)*STATE_DIM + j];
    }
  }
}

template<class DYNAMICS_T, class COSTS_T, int ROLLOUTS, int BDIM_X, int BDIM_Y>
void MPPIController<DYNAMICS_T, COSTS_T, ROLLOUTS, BDIM_X, BDIM_Y>::setState(Eigen::Matrix<float, STATE_DIM, 1> state) 
{
  for (size_t i = 0; i < STATE_DIM; i++){
    state_solution_[i] = state(i,1);
  }
}

template<class DYNAMICS_T, class COSTS_T, int ROLLOUTS, int BDIM_X, int BDIM_Y>
void MPPIController<DYNAMICS_T, COSTS_T, ROLLOUTS, BDIM_X, BDIM_Y>::computeControl() {
  // Estimate the current state from the state sequence
  Eigen::Matrix<float, STATE_DIM, 1> expected_state;
  for (size_t i = 0; i < STATE_DIM; i++){
    expected_state(i,1) = state_solution_[i];
  }

  // Use the estimated state to compute the con
  computeControl(expected_state);
}

template<class DYNAMICS_T, class COSTS_T, int ROLLOUTS, int BDIM_X, int BDIM_Y>
void MPPIController<DYNAMICS_T, COSTS_T, ROLLOUTS, BDIM_X, BDIM_Y>::computeControl(
    Eigen::Matrix<float, STATE_DIM, 1> state)
{
  //First transfer the state and current control sequence to the device.
  costs_->paramsToDevice();
  model_->paramsToDevice();

  HANDLE_ERROR( cudaMemcpyAsync(state_d_, state.data(), STATE_DIM*sizeof(float), cudaMemcpyHostToDevice, stream_));
  for (int opt_iter = 0; opt_iter < num_iters_; opt_iter++) {
    HANDLE_ERROR( cudaMemcpyAsync(U_d_, U_.data(), CONTROL_DIM*numTimesteps_*sizeof(float), cudaMemcpyHostToDevice, stream_));    
    //Generate a bunch of random numbers
    curandGenerateNormal(gen_, du_d_, NUM_ROLLOUTS*numTimesteps_*CONTROL_DIM, 0.0, 1.0);
    //Launch the rollout kernel
    launchRolloutKernel<DYNAMICS_T, COSTS_T, ROLLOUTS, BDIM_X, BDIM_Y>(
            numTimesteps_, state_d_, U_d_, du_d_, nu_d_, traj_costs_d_, model_, 
            costs_, optimizationStride_, stream_
            );
    HANDLE_ERROR(cudaMemcpyAsync(traj_costs_.data(), traj_costs_d_, NUM_ROLLOUTS*sizeof(float), cudaMemcpyDeviceToHost, stream_));
    //NOTE: The calls to cudaMemcpyAsync are only asynchronous with regards to (1) CPU operations AND (2) GPU operations 
    //that are potentially occuring on other streams. Since all the previous kernel/memcpy operations use the same 
    //stream, they all occur sequentially with respect to our stream (which is necessary for correct execution)
  
    //Synchronize stream here since we want to do computations on the CPU
    HANDLE_ERROR( cudaStreamSynchronize(stream_) );

    //Compute the baseline (minimum) sampled cost
    float baseline = traj_costs_[0];
    for (int i = 0; i < NUM_ROLLOUTS; i++) {
      if (traj_costs_[i] < baseline){
        baseline = traj_costs_[i];
      }
    }

    //Now resume GPU computations
    launchNormExpKernel<DYNAMICS_T, COSTS_T, ROLLOUTS, BDIM_X, BDIM_Y>(
        traj_costs_d_, gamma_, baseline, stream_);
    HANDLE_ERROR(cudaMemcpyAsync(traj_costs_.data(), traj_costs_d_, NUM_ROLLOUTS*sizeof(float), cudaMemcpyDeviceToHost, stream_));
    cudaStreamSynchronize(stream_);

    //Compute the normalizing term
    normalizer_ = 0;
    for (int i = 0; i < NUM_ROLLOUTS; i++) {
      normalizer_ += traj_costs_[i];
    }

<<<<<<< HEAD
    //Compute the cost weighted average.
    launchWeightedReductionKernel<DYNAMICS_T, COSTS_T, ROLLOUTS, BDIM_X, BDIM_Y>(traj_costs_d_, du_d_, nu_d_, normalizer_, numTimesteps_, stream_);
=======
    // Compute the cost of the final trajectory
    trajectory_cost_ = 0;
    for (int i = 0; i < NUM_ROLLOUTS; i++){
      // The final cost is created by weighting the costs in the same way 
      // that we weight the trajectories when combining them
      trajectory_cost_ += traj_costs_[i] * traj_costs_[i] / normalizer_;
    }

    //Compute the cost weighted average.
    launchWeightedReductionKernel<DYNAMICS_T, COSTS_T, ROLLOUTS, BDIM_X, BDIM_Y>(
        traj_costs_d_, du_d_, nu_d_, normalizer_, numTimesteps_, stream_);
>>>>>>> ea8f502a

    //Transfer control update to host.
    HANDLE_ERROR( cudaMemcpyAsync(du_.data(), du_d_, numTimesteps_*CONTROL_DIM*sizeof(float), cudaMemcpyDeviceToHost, stream_));
    cudaStreamSynchronize(stream_);

    //Save the control update
    for (int i = 0; i < numTimesteps_; i++) {
      for (int j = 0; j < CONTROL_DIM; j++) {
        U_[i*CONTROL_DIM + j] = du_[i*CONTROL_DIM + j];
      }
    }

  }

  //Smooth for the next optimization round
  savitskyGolay();
  //Compute the planned trajectory
  computeNominalTraj(state);
}

template<class DYNAMICS_T, class COSTS_T, int ROLLOUTS, int BDIM_X, int BDIM_Y>
std::vector<float> MPPIController<DYNAMICS_T, COSTS_T, ROLLOUTS, BDIM_X, BDIM_Y>::getControlSeq()
{
  return control_solution_;
}

template<class DYNAMICS_T, class COSTS_T, int ROLLOUTS, int BDIM_X, int BDIM_Y>
float MPPIController<DYNAMICS_T, COSTS_T, ROLLOUTS, BDIM_X, BDIM_Y>::getComputedTrajectoryCost()
{
  return trajectory_cost_;
}

template<class DYNAMICS_T, class COSTS_T, int ROLLOUTS, int BDIM_X, int BDIM_Y>
std::vector<float> MPPIController<DYNAMICS_T, COSTS_T, ROLLOUTS, BDIM_X, BDIM_Y>::getStateSeq()
{
  return state_solution_;
}<|MERGE_RESOLUTION|>--- conflicted
+++ resolved
@@ -633,10 +633,6 @@
       normalizer_ += traj_costs_[i];
     }
 
-<<<<<<< HEAD
-    //Compute the cost weighted average.
-    launchWeightedReductionKernel<DYNAMICS_T, COSTS_T, ROLLOUTS, BDIM_X, BDIM_Y>(traj_costs_d_, du_d_, nu_d_, normalizer_, numTimesteps_, stream_);
-=======
     // Compute the cost of the final trajectory
     trajectory_cost_ = 0;
     for (int i = 0; i < NUM_ROLLOUTS; i++){
@@ -648,7 +644,6 @@
     //Compute the cost weighted average.
     launchWeightedReductionKernel<DYNAMICS_T, COSTS_T, ROLLOUTS, BDIM_X, BDIM_Y>(
         traj_costs_d_, du_d_, nu_d_, normalizer_, numTimesteps_, stream_);
->>>>>>> ea8f502a
 
     //Transfer control update to host.
     HANDLE_ERROR( cudaMemcpyAsync(du_.data(), du_d_, numTimesteps_*CONTROL_DIM*sizeof(float), cudaMemcpyDeviceToHost, stream_));
