/*
* Software License Agreement (BSD License)
* Copyright (c) 2013, Georgia Institute of Technology
* All rights reserved.
*
* Redistribution and use in source and binary forms, with or without
* modification, are permitted provided that the following conditions are met:
*
* 1. Redistributions of source code must retain the above copyright notice, this
* list of conditions and the following disclaimer.
* 2. Redistributions in binary form must reproduce the above copyright notice,
* this list of conditions and the following disclaimer in the documentation
* and/or other materials provided with the distribution.
*
* THIS SOFTWARE IS PROVIDED BY THE COPYRIGHT HOLDERS AND CONTRIBUTORS "AS IS"
* AND ANY EXPRESS OR IMPLIED WARRANTIES, INCLUDING, BUT NOT LIMITED TO, THE
* IMPLIED WARRANTIES OF MERCHANTABILITY AND FITNESS FOR A PARTICULAR PURPOSE ARE
* DISCLAIMED. IN NO EVENT SHALL THE COPYRIGHT OWNER OR CONTRIBUTORS BE LIABLE
* FOR ANY DIRECT, INDIRECT, INCIDENTAL, SPECIAL, EXEMPLARY, OR CONSEQUENTIAL
* DAMAGES (INCLUDING, BUT NOT LIMITED TO, PROCUREMENT OF SUBSTITUTE GOODS OR
* SERVICES; LOSS OF USE, DATA, OR PROFITS; OR BUSINESS INTERRUPTION) HOWEVER
* CAUSED AND ON ANY THEORY OF LIABILITY, WHETHER IN CONTRACT, STRICT LIABILITY,
* OR TORT (INCLUDING NEGLIGENCE OR OTHERWISE) ARISING IN ANY WAY OUT OF THE USE
* OF THIS SOFTWARE, EVEN IF ADVISED OF THE POSSIBILITY OF SUCH DAMAGE.
*/
/**********************************************
* @file neural_net_model.cuh
* @author Grady Williams <gradyrw@gmail.com>
* @date May 24, 2017
* @copyright 2017 Georgia Institute of Technology
* @brief Neural Network Model class definition
*
***********************************************/

#ifndef NEURAL_NET_MODEL_CUH_
#define NEURAL_NET_MODEL_CUH_

#include "managed.cuh"
#include "meta_math.h"
#include "gpu_err_chk.h"
#include "cnpy.h"

#include <eigen3/Eigen/Dense>


namespace autorally_control {

template<int S_DIM, int C_DIM, int K_DIM, int... layer_args>
class NeuralNetModel: public Managed
{

public:

  static const int STATE_DIM = S_DIM;
  static const int CONTROL_DIM = C_DIM;
  static const int DYNAMICS_DIM = STATE_DIM - K_DIM;
  static const int NUM_LAYERS = layer_counter(layer_args...); ///< Total number of layers (including in/out layer)
<<<<<<< HEAD
  static const int LARGEST_LAYER = 33;//1 + neuron_counter(layer_args...); ///< Number of neurons in the largest layer(including in/out neurons)
=======
  static const int PRIME_PADDING = 1; ///< Extra padding to largest layer to avoid shared mem bank conflicts  
  static const int LARGEST_LAYER = neuron_counter(layer_args...) + PRIME_PADDING; ///< Number of neurons in the largest layer(including in/out neurons)
>>>>>>> 69261e36
  static const int NUM_PARAMS = param_counter(layer_args...); ///< Total number of model parameters;
  static const int SHARED_MEM_REQUEST_GRD = 0; ///< Amount of shared memory we need per BLOCK.
  static const int SHARED_MEM_REQUEST_BLK = 2*LARGEST_LAYER; ///< Amount of shared memory we need per ROLLOUT.

  float* theta_d_; ///< GPU memory parameter array.
  int* stride_idcs_d_; ///< GPU memory for keeping track of parameter strides
  int* net_structure_d_; ///GPU memory for keeping track of the neural net structure.
  float2* control_rngs_;

  Eigen::Matrix<float, STATE_DIM, 1> state_der_; ///< The state derivative.
  float2* control_rngs_d_;

  Eigen::MatrixXf ip_delta_; ///< The neural net state derivative.
  Eigen::Matrix<float, STATE_DIM, STATE_DIM + CONTROL_DIM> jac_; //Total state derivative

  NeuralNetModel(float delta_t, float2* control_rngs = NULL);

  ~NeuralNetModel();

  void loadParams(std::string model_path);

  void setParams(Eigen::Matrix<float, -1, -1, Eigen::RowMajor>* weights, 
                 Eigen::Matrix<float, -1, -1, Eigen::RowMajor>* biases);

  void paramsToDevice();

  void printParamVec();

  void freeCudaMem();

  void enforceConstraints(Eigen::MatrixXf &state, Eigen::MatrixXf &control);

  void updateState(Eigen::MatrixXf &state, Eigen::MatrixXf &control);

  void computeKinematics(Eigen::MatrixXf &state);

  void computeDynamics(Eigen::MatrixXf &state, Eigen::MatrixXf &control);

  void computeGrad(Eigen::MatrixXf &state, Eigen::MatrixXf &control);

  __device__ void computeKinematics(float* state, float* state_der);

  __device__ void cudaInit(float* theta_s);

  __device__ void enforceConstraints(float* state, float* control);

  __device__ void computeStateDeriv(float* state, float* control, float* state_der, float* theta_s);

  __device__ void incrementState(float* state, float* state_der);

  __device__ void computeDynamics(float* state, float* control, float* state_der, float* theta_s);

  __device__ void printCudaParamVec();

private:
  float dt_;

  //Neural net structure
  int net_structure_[NUM_LAYERS] = {layer_args...};
  int stride_idcs_[NUM_LAYERS*2 + 1] = {0};

  //Host fields
  Eigen::Matrix<float, -1, -1, Eigen::RowMajor>* weights_; ///< Matrices of weights {W_1, W_2, ... W_n}
  Eigen::Matrix<float, -1, -1, Eigen::RowMajor>* biases_; ///< Vectors of biases {b_1, b_2, ... b_n}

  Eigen::MatrixXf* weighted_in_;

  float* net_params_; 
};

template<int S_DIM, int C_DIM, int K_DIM, int... layer_args>
const int NeuralNetModel<S_DIM, C_DIM, K_DIM, layer_args...>::STATE_DIM;

template<int S_DIM, int C_DIM, int K_DIM, int... layer_args>
const int NeuralNetModel<S_DIM, C_DIM, K_DIM, layer_args...>::CONTROL_DIM;

template<int S_DIM, int C_DIM, int K_DIM, int... layer_args>
const int NeuralNetModel<S_DIM, C_DIM, K_DIM, layer_args...>::DYNAMICS_DIM;

template<int S_DIM, int C_DIM, int K_DIM, int... layer_args>
const int NeuralNetModel<S_DIM, C_DIM, K_DIM, layer_args...>::NUM_LAYERS; 

template<int S_DIM, int C_DIM, int K_DIM, int... layer_args>
const int NeuralNetModel<S_DIM, C_DIM, K_DIM, layer_args...>::LARGEST_LAYER;

template<int S_DIM, int C_DIM, int K_DIM, int... layer_args>
const int NeuralNetModel<S_DIM, C_DIM, K_DIM, layer_args...>::NUM_PARAMS;

template<int S_DIM, int C_DIM, int K_DIM, int... layer_args>
const int NeuralNetModel<S_DIM, C_DIM, K_DIM, layer_args...>::SHARED_MEM_REQUEST_GRD;

template<int S_DIM, int C_DIM, int K_DIM, int... layer_args>
const int NeuralNetModel<S_DIM, C_DIM, K_DIM, layer_args...>::SHARED_MEM_REQUEST_BLK;

#include "neural_net_model.cut"

}

#endif /* NEURAL_NET_MODEL_CUH_ */<|MERGE_RESOLUTION|>--- conflicted
+++ resolved
@@ -55,12 +55,8 @@
   static const int CONTROL_DIM = C_DIM;
   static const int DYNAMICS_DIM = STATE_DIM - K_DIM;
   static const int NUM_LAYERS = layer_counter(layer_args...); ///< Total number of layers (including in/out layer)
-<<<<<<< HEAD
-  static const int LARGEST_LAYER = 33;//1 + neuron_counter(layer_args...); ///< Number of neurons in the largest layer(including in/out neurons)
-=======
   static const int PRIME_PADDING = 1; ///< Extra padding to largest layer to avoid shared mem bank conflicts  
   static const int LARGEST_LAYER = neuron_counter(layer_args...) + PRIME_PADDING; ///< Number of neurons in the largest layer(including in/out neurons)
->>>>>>> 69261e36
   static const int NUM_PARAMS = param_counter(layer_args...); ///< Total number of model parameters;
   static const int SHARED_MEM_REQUEST_GRD = 0; ///< Amount of shared memory we need per BLOCK.
   static const int SHARED_MEM_REQUEST_BLK = 2*LARGEST_LAYER; ///< Amount of shared memory we need per ROLLOUT.
