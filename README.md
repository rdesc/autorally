--- conflicted
+++ resolved
@@ -62,14 +62,10 @@
 
 Get the autorally and imu_3dm_gx4 repositories in a [catkin workspace](http://wiki.ros.org/catkin/workspaces). The suggested location is `~/catkin_ws/src/`, but any valid catkin worskspace source folder will work. We suggest forking if you will be working with the code.
 
-<<<<<<< HEAD
-```git clone https://github.com/AutoRally/autorally.git```
-=======
 To clone:
 
     git clone https://github.com/AutoRally/autorally.git
     git clone https://github.com/AutoRally/imu_3dm_gx4.git
->>>>>>> 89c2c9c7
 
 ```git clone https://github.com/AutoRally/imu_3dm_gx4.git```
 
