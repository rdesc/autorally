--- conflicted
+++ resolved
@@ -29,13 +29,8 @@
    <string>AutoRally OCS</string>
   </property>
   <property name="windowIcon">
-<<<<<<< HEAD
-   <iconset>
-    <normaloff>:/doc/car_logo.png</normaloff>:/doc/car_logo.png</iconset>
-=======
    <iconset resource="resources/images.qrc">
     <normaloff>:/images/autorally.png</normaloff>:/images/autorally.png</iconset>
->>>>>>> 89c2c9c7
   </property>
   <property name="locale">
    <locale language="English" country="UnitedStates"/>
@@ -872,7 +867,6 @@
              </property>
              <property name="alignment">
               <set>Qt::AlignCenter</set>
-<<<<<<< HEAD
              </property>
             </widget>
            </item>
@@ -902,37 +896,6 @@
              </property>
             </widget>
            </item>
-=======
-             </property>
-            </widget>
-           </item>
-           <item row="5" column="1">
-            <widget class="QLabel" name="wheelRPS_fr">
-             <property name="frameShape">
-              <enum>QFrame::StyledPanel</enum>
-             </property>
-             <property name="text">
-              <string>0.0</string>
-             </property>
-             <property name="alignment">
-              <set>Qt::AlignCenter</set>
-             </property>
-            </widget>
-           </item>
-           <item row="6" column="1">
-            <widget class="QLabel" name="wheelRPS_br">
-             <property name="frameShape">
-              <enum>QFrame::StyledPanel</enum>
-             </property>
-             <property name="text">
-              <string>0.0</string>
-             </property>
-             <property name="alignment">
-              <set>Qt::AlignCenter</set>
-             </property>
-            </widget>
-           </item>
->>>>>>> 89c2c9c7
            <item row="6" column="0">
             <widget class="QLabel" name="wheelRPS_bl">
              <property name="frameShape">
